/* Modal Styles */
.modal {
    display: none;
    position: fixed;
    z-index: 1000;
    left: 0;
    top: 0;
    width: 100%;
    height: 100%;
    background-color: var(--background-overlay);
    backdrop-filter: blur(4px);
}

.modal.show {
    display: flex;
    align-items: center;
    justify-content: center;
    opacity: 1;
}

.modal-content {
    background-color: var(--background-secondary);
    border: 1px solid var(--border-alpha-medium);
    box-shadow: 0 25px 50px -12px var(--shadow-black-light);
    margin: 5% auto;
    padding: 0;
    border-radius: 12px;
    width: 90%;
    max-width: 500px;
    max-height: 90vh;
    overflow-y: auto;
    animation: modalFadeIn 0.3s ease-out;
}

/* Larger modal for permissions management */
.modal-content.permissions-modal {
    max-width: 700px;
    width: 95%;
}

@keyframes modalFadeIn {
    from {
        opacity: 0;
        transform: translateY(-30px) scale(0.95);
    }
    to {
        opacity: 1;
        transform: translateY(0) scale(1);
    }
}

.modal-header {
    display: flex;
    justify-content: space-between;
    align-items: center;
    padding: 20px 24px;
    border-bottom: 1px solid var(--border-color);
    background: var(--background-tertiary);
    border-radius: 12px 12px 0 0;
}

.modal-header h2 {
    margin: 0;
    font-size: 1.25rem;
    font-weight: 600;
    color: var(--text-primary);
}

.modal-close {
    background: none;
    border: none;
    font-size: 1.5rem;
    cursor: pointer;
    color: var(--text-secondary);
    width: 32px;
    height: 32px;
    display: flex;
    align-items: center;
    justify-content: center;
    border-radius: 6px;
    transition: all 0.2s ease;
}

.modal-close:hover {
    background-color: var(--border-color);
    color: var(--text-primary);
}

.modal-body {
    padding: 1.5rem;
    padding-bottom: 2rem;
}

/* General form actions in modals */
.modal .form-actions {
    display: flex;
    gap: 12px;
    margin-top: 1.5rem;
    margin-bottom: 0.5rem;
    padding-bottom: 0.5rem;
}

.modal .form-actions .btn {
    flex: 1;
    justify-content: center;
}

/* Large modals */
.modal-lg .modal-content {
    max-width: 800px;
}

/* Small modals */
.modal-sm .modal-content {
    max-width: 400px;
}

/* PIN Modal Specific Styles */
.modal#pinModal .modal-content {
    background: linear-gradient(135deg, var(--background-secondary) 0%, var(--background-primary) 100%);
    border: 1px solid var(--border-alpha-medium);
    box-shadow: 0 25px 50px -12px var(--shadow-black-light);
    backdrop-filter: blur(20px);
    max-width: 450px;
    width: 90%;
}

.modal#pinModal .modal-header {
    background: var(--background-tertiary);
    border-bottom: 1px solid var(--border-alpha-light);
}

.modal#pinModal .modal-header h2 {
    color: var(--primary-color);
    font-weight: 700;
}

.modal#pinModal .modal-close {
    background: var(--secondary-alpha-light);
    color: var(--text-secondary);
    border-radius: 8px;
    width: 36px;
    height: 36px;
    transition: all 0.3s ease;
}

.modal#pinModal .modal-close:hover {
    background: var(--secondary-alpha-medium);
    color: var(--primary-color);
    transform: rotate(90deg);
}

.modal#pinModal .modal-body {
    padding: 1.5rem;
    padding-bottom: 0;
}

.modal#pinModal .form-actions {
    margin-top: 0;
    margin-bottom: 0;
    padding: 1rem 1.5rem 1.5rem 1.5rem;
    border-top: 1px solid var(--border-alpha-light);
    gap: 12px;
    display: flex;
}

.modal#pinModal .form-actions .btn {
    flex: 1;
    justify-content: center;
    padding: 12px 16px;
    font-weight: 600;
    font-size: 0.9rem;
    white-space: nowrap;
    min-width: 0;
}

.modal#pinModal .form-actions .btn:first-child {
    background: var(--background-tertiary);
    color: var(--text-secondary);
}

.modal#pinModal .form-actions .btn:last-child {
    background: linear-gradient(135deg, var(--primary-color) 0%, var(--primary-light) 100%);
}

/* Info Section Styles */
.info-section {
    margin-bottom: 2rem;
}

.info-section:last-child {
    margin-bottom: 0;
}

.info-section h3 {
    font-size: 1.1rem;
    font-weight: 600;
    color: var(--text-primary);
    margin-bottom: 1rem;
    padding-bottom: 0.5rem;
    border-bottom: 1px solid var(--border-color);
}

.info-grid {
    display: grid;
    grid-template-columns: repeat(auto-fit, minmax(200px, 1fr));
    gap: 16px;
    margin-top: 16px;
}

.info-box {
    background: var(--background-secondary);
    border: 1px solid var(--border-color);
    border-radius: 8px;
    padding: 12px 16px;
    display: flex;
    flex-direction: column;
    gap: 6px;
    transition: all 0.2s ease;
    box-shadow: var(--shadow-sm);
}

.info-box:hover {
    border-color: var(--accent-blue);
    box-shadow: var(--shadow-md);
}

.info-box .info-label {
    font-size: 11px;
    color: var(--text-muted);
    font-weight: 600;
    text-transform: uppercase;
    letter-spacing: 0.5px;
    line-height: 1;
}

.info-box .info-value {
    font-size: 14px;
    color: var(--text-primary);
    font-weight: 500;
    line-height: 1.4;
    word-break: break-word;
}

/* Sign-in details specific styles */
.sign-in-details {
    background: var(--background-tertiary);
    border: 1px solid var(--border-color);
    padding: 1.25rem;
    border-radius: 8px;
    margin-bottom: 1.5rem;
    font-size: 0.875rem;
    box-shadow: var(--shadow-sm);
}

.sign-in-info {
    line-height: 1.6;
    color: var(--text-primary);
}

.sign-in-section {
    margin-bottom: 1rem;
}

.sign-in-section:last-child {
    margin-bottom: 0;
}

.sign-in-section h4 {
    font-size: 14px;
    font-weight: 600;
    color: var(--text-primary);
    margin: 0 0 8px 0;
    padding-bottom: 6px;
    border-bottom: 1px solid var(--border-color);
}

.destination-info {
    background: var(--background-secondary);
    border: 1px solid var(--border-color);
    border-radius: 6px;
    padding: 12px;
    margin-top: 8px;
}

.destination-info strong {
    color: var(--accent-blue);
    font-weight: 600;
    font-size: 16px;
}

.destination-info .notes {
    margin-top: 8px;
    padding: 8px 12px;
    background: var(--background-tertiary);
    border-radius: 4px;
    font-style: italic;
    color: var(--text-secondary);
}

.soldiers-info {
    margin-top: 8px;
}

.time-info {
    color: var(--accent-green);
}

/* Sign Out Modal Specific Styles */
.modal#signOutModal .modal-content {
    max-width: 600px;
    width: 95%;
}

.modal#signOutModal .modal-header {
    background: var(--background-tertiary);
    border-bottom: 1px solid var(--border-color);
    padding: 20px 24px;
}

.modal#signOutModal .modal-header h2 {
    color: var(--text-primary);
    font-weight: 600;
    font-size: 1.25rem;
    display: flex;
    align-items: center;
    gap: 8px;
}

.modal#signOutModal .modal-header h2::before {
    content: "👥";
    font-size: 1rem;
}

.modal#signOutModal .modal-close {
    background: none;
    color: var(--text-secondary);
    border-radius: 6px;
    width: 32px;
    height: 32px;
    font-size: 1.5rem;
    transition: all 0.2s ease;
}

.modal#signOutModal .modal-close:hover {
    background-color: var(--border-color);
    color: var(--text-primary);
}

.modal#signOutModal .form {
    padding: 24px;
}

/* Form Section Styling for Sign Out Modal */
.modal#signOutModal .form-section {
    background: linear-gradient(135deg, var(--blue-alpha-light) 0%, var(--green-alpha-light) 100%);
    border: 1px solid var(--blue-alpha-medium);
    border-radius: 12px;
    padding: 20px;
    margin-bottom: 24px;
    position: relative;
    overflow: hidden;
}

.modal#signOutModal .form-section::before {
    content: "";
    position: absolute;
    top: 0;
    left: 0;
    right: 0;
    height: 3px;
    background: linear-gradient(90deg, var(--accent-blue) 0%, var(--accent-green) 100%);
}

.modal#signOutModal .form-section h3 {
    color: var(--primary-color);
    font-weight: 700;
    font-size: 1.1rem;
    margin-bottom: 16px;
    display: flex;
    align-items: center;
    gap: 8px;
}

.modal#signOutModal .form-section h3::before {
    content: "🔍";
    font-size: 1rem;
}

/* Barcode Input Styling */
.modal#signOutModal #barcodeInput {
    background: var(--background-secondary);
    border: 2px solid var(--border-color);
    border-radius: 8px;
    padding: 12px 16px;
    font-family: 'Courier New', monospace;
    font-size: 13px;
    transition: all 0.3s ease;
    resize: vertical;
    min-height: 80px;
}

.modal#signOutModal #barcodeInput:focus {
    border-color: var(--accent-blue);
    box-shadow: var(--shadow-focus-blue);
    background: var(--color-white);
}

.modal#signOutModal .barcode-actions {
    display: flex;
    gap: 8px;
    margin-top: 12px;
    flex-wrap: wrap;
}

.modal#signOutModal .barcode-actions .btn {
    flex: 1;
    min-width: 130px;
    display: flex;
    align-items: center;
    justify-content: center;
    gap: 6px;
    font-weight: 600;
    padding: 10px 16px;
    transition: all 0.3s ease;
}

.modal#signOutModal .btn-parse {
    background: linear-gradient(135deg, var(--accent-blue) 0%, var(--accent-blue) 100%);
    color: var(--color-white);
    border: none;
}

.modal#signOutModal .btn-parse:hover {
    background: linear-gradient(135deg, var(--accent-blue) 0%, var(--accent-blue-dark) 100%);
    transform: translateY(-1px);
    box-shadow: 0 4px 12px var(--blue-alpha-strong);
}

.modal#signOutModal .btn-clear {
    background: var(--background-tertiary);
    color: var(--text-secondary);
    border: 1px solid var(--border-color);
}

.modal#signOutModal .btn-clear:hover {
    background: var(--accent-red);
    color: var(--color-white);
    border-color: var(--accent-red);
    transform: translateY(-1px);
}

/* Soldiers Section */
.modal#signOutModal .soldiers-header {
    display: flex;
    justify-content: space-between;
    align-items: center;
    margin-bottom: 12px;
}

.modal#signOutModal .soldiers-header label {
    font-weight: 600;
    color: var(--text-primary);
    font-size: 0.95rem;
}

.modal#signOutModal .soldiers-chips-container {
    background: var(--background-secondary);
    border: 2px dashed var(--border-color);
    border-radius: 8px;
    padding: 16px;
    min-height: 60px;
    transition: all 0.3s ease;
}

.modal#signOutModal .soldiers-chips-container.has-soldiers {
    border-style: solid;
    border-color: var(--blue-alpha-strong);
    background: linear-gradient(135deg, var(--blue-alpha-light) 0%, var(--green-alpha-light) 100%);
}

.modal#signOutModal .empty-state-chips {
    color: var(--text-muted);
    font-style: italic;
    text-align: center;
    display: flex;
    align-items: center;
    justify-content: center;
    min-height: 28px;
    font-size: 0.9rem;
}

.modal#signOutModal .empty-state-chips::before {
    content: "👥";
    margin-right: 8px;
    opacity: 0.5;
}

/* Enhanced Soldier Chips for Modal */
.modal#signOutModal .soldier-chip {
    display: inline-flex;
    align-items: center;
    gap: 8px;
    position: relative;
    background: linear-gradient(135deg, var(--background-secondary) 0%, var(--background-primary) 100%);
    border: 1px solid var(--blue-alpha-strong);
    border-radius: 8px;
    padding: 10px 14px;
    margin: 4px;
    box-shadow: var(--shadow-sm);
    transition: all 0.3s ease;
    max-width: 280px;
    min-height: 36px;
}

.modal#signOutModal .soldier-chip:hover {
    border-color: var(--accent-blue);
    box-shadow: 0 4px 12px var(--blue-alpha-medium);
    transform: translateY(-1px);
    background: linear-gradient(135deg, var(--background-primary) 0%, var(--background-secondary) 100%);
}

.modal#signOutModal .soldier-chip-name {
    font-size: 13px;
    font-weight: 500;
    color: var(--text-primary);
    line-height: 1.3;
    flex: 1;
    min-width: 0;
    white-space: nowrap;
    overflow: hidden;
    text-overflow: ellipsis;
}

.modal#signOutModal .soldier-chip-remove {
    background: linear-gradient(135deg, var(--accent-red) 0%, var(--accent-red) 100%);
    color: var(--color-white);
    border: none;
    width: 20px;
    height: 20px;
    border-radius: 50%;
    font-size: 12px;
    font-weight: bold;
    cursor: pointer;
    transition: all 0.3s ease;
    display: flex;
    align-items: center;
    justify-content: center;
    flex-shrink: 0;
    line-height: 1;
}

.modal#signOutModal .soldier-chip-remove:hover {
    background: linear-gradient(135deg, var(--accent-red) 0%, var(--accent-red-dark) 100%);
    transform: scale(1.1);
    box-shadow: 0 2px 8px var(--red-alpha-strong);
}

.modal#signOutModal .soldier-chip-remove:active {
    transform: scale(0.95);
}

.modal#signOutModal .soldier-chip-tooltip {
    position: absolute;
    bottom: 100%;
    left: 50%;
    transform: translateX(-50%);
    background: var(--primary-color);
    color: var(--color-white);
    padding: 6px 10px;
    border-radius: 6px;
    font-size: 11px;
    white-space: nowrap;
    opacity: 0;
    visibility: hidden;
    transition: all 0.3s ease;
    z-index: 1000;
    margin-bottom: 8px;
    font-weight: 500;
    letter-spacing: 0.3px;
}

.modal#signOutModal .soldier-chip-tooltip::after {
    content: "";
    position: absolute;
    top: 100%;
    left: 50%;
    transform: translateX(-50%);
    border: 4px solid transparent;
    border-top-color: var(--primary-color);
}

.modal#signOutModal .soldier-chip:hover .soldier-chip-tooltip {
    opacity: 1;
    visibility: visible;
    transform: translateX(-50%) translateY(-2px);
}

/* Container for soldier chips */
.soldiers-chips-container {
    display: flex;
    flex-wrap: wrap;
    gap: 6px;
    align-items: flex-start;
    padding: 12px;
    max-height: 200px;
    overflow-y: auto;
}

.soldiers-chips-container:empty::before {
    content: "No soldiers added yet. Scan CAC barcodes to add soldiers.";
    color: var(--text-muted);
    font-style: italic;
    text-align: center;
    width: 100%;
    display: block;
    padding: 20px;
    font-size: 0.9rem;
}

/* Rank-based styling */
.soldier-chip[data-rank*="COL"],
.soldier-chip[data-rank*="LTC"],
.soldier-chip[data-rank*="MAJ"],
.soldier-chip[data-rank*="CPT"],
.soldier-chip[data-rank*="1LT"],
.soldier-chip[data-rank*="2LT"] {
    border-left: 4px solid var(--accent-blue);
}

.soldier-chip[data-rank*="SGM"],
.soldier-chip[data-rank*="MSG"],
.soldier-chip[data-rank*="SFC"],
.soldier-chip[data-rank*="SSG"],
.soldier-chip[data-rank*="SGT"] {
    border-left: 4px solid var(--accent-green);
}

.soldier-chip[data-rank*="CPL"],
.soldier-chip[data-rank*="SPC"],
.soldier-chip[data-rank*="PFC"],
.soldier-chip[data-rank*="PV2"],
.soldier-chip[data-rank*="PVT"] {
    border-left: 4px solid var(--accent-yellow);
}

/* Animation for new chips */
@keyframes chipSlideIn {
    from {
        opacity: 0;
        transform: translateY(-10px) scale(0.9);
    }
    to {
        opacity: 1;
        transform: translateY(0) scale(1);
    }
}

.soldier-chip {
    animation: chipSlideIn 0.3s ease-out;
}

/* Responsive adjustments */
@media (max-width: 768px) {
    .soldier-chip {
        max-width: 100%;
        margin: 2px 0;
    }
    
    .soldiers-chips-container {
        gap: 4px;
        padding: 8px;
    }
    
    .soldier-chip-name {
        font-size: 12px;
    }
}

/* Responsive Design */
@media (max-width: 768px) {
    .info-grid {
        grid-template-columns: 1fr;
    }
    
    .modal-content {
        max-width: 95vw;
        margin: 2% auto;
    }
    
    .modal#signOutModal .modal-content {
        width: 98%;
        margin: 2% auto;
        max-height: 95vh;
    }
    
    .modal#signOutModal .barcode-actions {
        flex-direction: column;
    }
    
    .modal#signOutModal .barcode-actions .btn {
        min-width: unset;
    }
    
    .modal#signOutModal .form-actions {
        flex-direction: column;
    }
    
    .modal#signOutModal .soldiers-header {
        flex-direction: column;
        align-items: stretch;
        gap: 8px;
    }
}
<<<<<<< HEAD
=======

>>>>>>> 4a996a99
/* No CAC Button Styling */
.no-cac-link {
    background: none;
    border: none;
    color: var(--accent-blue);
    font-size: 0.9rem;
    font-weight: 500;
    text-decoration: underline;
    cursor: pointer;
    padding: 2px 4px;
    margin-left: 8px;
    transition: all 0.2s ease;
}

.no-cac-link:hover {
    color: var(--accent-blue-dark);
    transform: scale(1.02);
}

.no-cac-link:active {
    transform: scale(0.98);
}

/* Manual Entry Modal Styling */
.modal#manualEntryModal .modal-content {
    max-width: 500px;
    width: 90%;
}

.modal#manualEntryModal .form-section {
    background: linear-gradient(135deg, var(--blue-alpha-light) 0%, var(--green-alpha-light) 100%);
    border: 1px solid var(--blue-alpha-medium);
    border-radius: 12px;
    padding: 20px;
    margin-bottom: 24px;
    position: relative;
    overflow: hidden;
}

.modal#manualEntryModal .form-section::before {
    content: "";
    position: absolute;
    top: 0;
    left: 0;
    right: 0;
    height: 3px;
    background: linear-gradient(90deg, var(--accent-blue) 0%, var(--accent-green) 100%);
}

.modal#manualEntryModal .form-section h3 {
    color: var(--primary-color);
    font-weight: 700;
    font-size: 1.1rem;
    margin-bottom: 16px;
    display: flex;
    align-items: center;
    gap: 8px;
}

.modal#manualEntryModal .form-section h3::before {
    content: "👤";
    font-size: 1rem;
}

.modal#manualEntryModal .form-group {
    margin-bottom: 16px;
}

.modal#manualEntryModal .form-group label {
    display: block;
    margin-bottom: 6px;
    color: var(--text-primary);
    font-weight: 600;
    font-size: 0.9rem;
}

.modal#manualEntryModal input {
    width: 100%;
    padding: 10px 12px;
    border: 2px solid var(--border-color);
    border-radius: 6px;
    background: var(--background-secondary);
    color: var(--text-primary);
    font-size: 0.9rem;
    transition: all 0.3s ease;
}

.modal#manualEntryModal input:focus {
    border-color: var(--accent-blue);
    box-shadow: var(--shadow-focus-blue);
    background: var(--color-white);
    outline: none;
}

.modal#manualEntryModal input:required {
    border-left: 3px solid var(--accent-orange);
}

.modal#manualEntryModal input:required:valid {
    border-left: 3px solid var(--accent-green);
}

/* Manual Entry Tag Styling */
.soldier-chip.manual-entry {
    border-left: 4px solid var(--accent-orange);
    background: linear-gradient(135deg, var(--orange-alpha-light) 0%, var(--background-secondary) 100%);
}

.soldier-chip.manual-entry .manual-tag {
    background: var(--accent-orange);
    color: var(--color-white);
    font-size: 10px;
    font-weight: 600;
    padding: 2px 6px;
    border-radius: 8px;
    margin-left: 6px;
    text-transform: uppercase;
    letter-spacing: 0.5px;
<<<<<<< HEAD
}
.permissions-list {
    max-height: 500px;
    overflow-y: auto;
    border: 1px solid var(--border-color);
    border-radius: 8px;
    padding: 15px;
    background-color: var(--background-primary);
}

.permission-item {
    display: flex;
    align-items: flex-start;
    margin-bottom: 12px;
    padding: 12px 15px;
    border-radius: 6px;
    transition: all 0.2s ease;
    border: 1px solid transparent;
    min-height: 60px;
}

.permission-item:hover {
    background-color: var(--hover-color);
    border-color: var(--border-alpha-medium);
}

.permission-item.prerequisite {
    margin-left: 40px;
    margin-top: 8px;
    margin-bottom: 8px;
    padding-left: 20px;
    border-left: 3px solid var(--accent-color);
    background-color: var(--background-tertiary);
    position: relative;
    opacity: 0.9;
}

.permission-item.prerequisite::before {
    content: "└─ ";
    position: absolute;
    left: -30px;
    top: 20px;
    color: var(--accent-color);
    font-family: monospace;
    font-size: 16px;
    font-weight: bold;
}

.permission-item.prerequisite::after {
    content: "";
    position: absolute;
    left: -40px;
    top: 0;
    bottom: 50%;
    width: 2px;
    background: linear-gradient(to bottom, var(--accent-color-alpha), transparent);
    opacity: 0.6;
}

.permission-default-note {
    font-size: 0.75em;
    color: #28a745;
    font-style: italic;
    font-weight: 500;
    margin-top: 6px;
    padding: 3px 8px;
    background: linear-gradient(135deg, rgba(40, 167, 69, 0.1), transparent);
    border-radius: 4px;
    display: inline-block;
    border: 1px solid rgba(40, 167, 69, 0.2);
    text-transform: uppercase;
    letter-spacing: 0.3px;
}

.permission-disabled-note {
    font-size: 0.75em;
    color: #dc3545;
    font-style: italic;
    font-weight: 500;
    margin-top: 6px;
    padding: 3px 8px;
    background: linear-gradient(135deg, rgba(220, 53, 69, 0.1), transparent);
    border-radius: 4px;
    display: inline-block;
    border: 1px solid rgba(220, 53, 69, 0.2);
    text-transform: uppercase;
    letter-spacing: 0.3px;
}

.permission-item input[type="checkbox"] {
    margin-right: 15px;
    margin-top: 4px;
    width: 18px;
    height: 18px;
    cursor: pointer;
}

.permission-info {
    flex: 1;
    min-width: 0;
}

.permission-name {
    font-weight: 600;
    color: var(--text-primary);
    margin-bottom: 4px;
    font-size: 1rem;
    text-transform: capitalize;
}

.permission-item.prerequisite .permission-name {
    font-weight: 500;
    font-size: 0.95rem;
    color: var(--text-secondary);
}

.permission-description {
    font-size: 0.87em;
    color: var(--text-secondary);
    line-height: 1.4;
    margin-bottom: 2px;
}

.permission-prerequisite-note {
    font-size: 0.75em;
    color: var(--accent-color);
    font-style: italic;
    font-weight: 500;
    margin-top: 6px;
    padding: 3px 8px;
    background: linear-gradient(135deg, var(--accent-color-alpha), transparent);
    border-radius: 4px;
    display: inline-block;
    border: 1px solid var(--accent-color-alpha);
    text-transform: uppercase;
    letter-spacing: 0.3px;
}

.user-info {
    background-color: var(--background-tertiary);
    padding: 15px;
    border-radius: 6px;
    margin-bottom: 20px;
    border: 1px solid var(--border-alpha-medium);
}

.user-info p {
    margin: 0;
    color: var(--text-primary);
    font-weight: 500;
}

.user-info span {
    color: var(--accent-color);
    font-weight: 600;
}

/* Permission group styling */
.permission-group {
    margin-bottom: 25px;
    border-radius: 8px;
    overflow: hidden;
    border: 1px solid var(--border-alpha-medium);
    background-color: var(--background-primary);
}

.permission-group.admin-group {
    border: 2px solid #dc3545;
    background: linear-gradient(135deg, rgba(220, 53, 69, 0.05), transparent);
}

.permission-group-header {
    background: linear-gradient(135deg, var(--accent-color), var(--accent-color-light));
    padding: 12px 20px;
    font-weight: 600;
    font-size: 0.9rem;
    color: var(--text-primary);
    text-transform: uppercase;
    letter-spacing: 0.5px;
    text-shadow: 0 1px 2px rgba(0,0,0,0.1);
}

.permission-group.admin-group .permission-group-header {
    background: linear-gradient(135deg, #dc3545, #c82333);
}

.permission-group-content {
    padding: 15px;
    background-color: var(--background-primary);
}

.permission-group .permission-item {
    margin-bottom: 15px;
    border-radius: 6px;
    border: 1px solid var(--border-alpha-light);
}

.permission-group .permission-item:last-child {
    margin-bottom: 0;
}

.permission-item.permission-child {
    margin-left: 25px;
    margin-bottom: 10px;
    padding-left: 25px;
    border-left: 3px solid var(--accent-color-light);
    background-color: var(--background-secondary);
    position: relative;
}

.permission-item.permission-child.depth-1 {
    margin-left: 25px;
}

.permission-item.permission-child.depth-2 {
    margin-left: 50px;
    border-left-color: var(--accent-color);
}

.permission-item.permission-child::before {
    content: "";
    position: absolute;
    left: -3px;
    top: -1px;
    bottom: -1px;
    width: 3px;
    background-color: var(--accent-color-light);
}

.permission-item.system-admin-permission {
    border: 2px solid #dc3545 !important;
    background: linear-gradient(135deg, rgba(220, 53, 69, 0.1), rgba(220, 53, 69, 0.05));
}

.permission-item.system-admin-permission .permission-name {
    color: #dc3545;
    font-weight: 700;
}

.permission-item.system-admin-permission input[type="checkbox"] {
    accent-color: #dc3545;
    transform: scale(1.2);
}

.permission-item:last-child {
    margin-bottom: 0;
}

.permission-item.permission-child:last-child {
    margin-bottom: 0;
}

/* Add visual connection lines for better hierarchy */
.permission-item.prerequisite::after {
    content: "";
    position: absolute;
    left: -25px;
    top: 0;
    bottom: 50%;
    width: 1px;
    background-color: var(--border-color);
    opacity: 0.5;
}

/* Enhanced checkbox styling */
.permission-item input[type="checkbox"] {
    accent-color: var(--accent-color);
    transform: scale(1.1);
}

.permission-item input[type="checkbox"]:checked {
    filter: brightness(1.1);
}

.permission-item.prerequisite input[type="checkbox"] {
    transform: scale(1.05);
}

/* Dashboard authorization styles */
.dashboard-unauthorized {
    text-align: center;
    padding: 2rem;
    background: linear-gradient(135deg, rgba(220, 53, 69, 0.1), rgba(220, 53, 69, 0.05));
    border: 2px solid #dc3545;
    border-radius: 12px;
    margin-bottom: 2rem;
    width: 100%;
}

.dashboard-unauthorized h2 {
    color: #dc3545;
    font-size: 1.5rem;
    font-weight: 700;
    margin-bottom: 0.5rem;
}

.dashboard-unauthorized p {
    color: var(--text-secondary);
    font-size: 1rem;
    margin: 0;
}

.unauthorized-message {
    display: flex;
    align-items: center;
    justify-content: center;
    padding: 3rem 2rem;
    text-align: center;
    background: linear-gradient(135deg, rgba(220, 53, 69, 0.05), transparent);
    border: 2px dashed #dc3545;
    border-radius: 12px;
    margin: 2rem 0;
}

.unauthorized-icon {
    font-size: 4rem;
    margin-right: 2rem;
    opacity: 0.7;
}

.unauthorized-text h3 {
    color: #dc3545;
    font-size: 1.5rem;
    font-weight: 700;
    margin-bottom: 1rem;
}

.unauthorized-text p {
    color: var(--text-secondary);
    font-size: 1rem;
    margin-bottom: 0.5rem;
    line-height: 1.5;
}

.unauthorized-text p:last-child {
    margin-bottom: 0;
    font-style: italic;
    color: var(--text-muted);
}

@media (max-width: 768px) {
    .unauthorized-message {
        flex-direction: column;
        padding: 2rem 1rem;
    }
    
    .unauthorized-icon {
        margin-right: 0;
        margin-bottom: 1rem;
        font-size: 3rem;
    }
    
    .unauthorized-text h3 {
        font-size: 1.25rem;
    }
    
    .unauthorized-text p {
        font-size: 0.9rem;
    }
}

/* Disabled button styles with tooltip support */
.btn.disabled-no-permission {
    background-color: #6c757d !important;
    color: #fff !important;
    border-color: #6c757d !important;
    cursor: not-allowed !important;
    opacity: 0.65;
    position: relative;
}

.btn.disabled-no-permission:hover {
    background-color: #5a6268 !important;
    border-color: #545b62 !important;
    transform: none !important;
    box-shadow: none !important;
}

.btn.disabled-no-permission:active {
    transform: none !important;
}

/* Tooltip for disabled buttons */
.btn.disabled-no-permission::after {
    content: attr(data-disabled-reason);
    position: fixed;
    top: var(--tooltip-top, -100px);
    left: var(--tooltip-left, 50%);
    transform: translateX(-50%);
    background: #dc3545;
    color: white;
    padding: 8px 12px;
    border-radius: 6px;
    font-size: 12px;
    white-space: nowrap;
    opacity: 0;
    visibility: hidden;
    transition: all 0.3s ease;
    z-index: 999999;
    font-weight: 500;
    letter-spacing: 0.3px;
    pointer-events: none;
    box-shadow: 0 4px 12px rgba(220, 53, 69, 0.4);
    max-width: 280px;
    text-align: center;
    word-wrap: break-word;
    white-space: normal;
    line-height: 1.3;
}

.btn.disabled-no-permission::before {
    content: "";
    position: fixed;
    top: var(--tooltip-top, -100px);
    left: var(--tooltip-left, 50%);
    transform: translateX(-50%) translateY(20px);
    border: 4px solid transparent;
    border-top-color: #dc3545;
    opacity: 0;
    visibility: hidden;
    transition: all 0.3s ease;
    z-index: 1000000;
    pointer-events: none;
}

.btn.disabled-no-permission:hover::after,
.btn.disabled-no-permission:hover::before {
    opacity: 1;
    visibility: visible;
}

/* Specific styling for permission-disabled buttons */
.btn.permission-disabled {
    background: linear-gradient(135deg, rgba(108, 117, 125, 0.8), rgba(108, 117, 125, 0.6)) !important;
    border: 2px solid #dc3545 !important;
    color: #fff !important;
    cursor: not-allowed !important;
    opacity: 0.7;
    position: relative;
}

.btn.permission-disabled:hover {
    background: linear-gradient(135deg, rgba(108, 117, 125, 0.9), rgba(108, 117, 125, 0.7)) !important;
    border-color: #c82333 !important;
}

.btn.permission-disabled .icon {
    opacity: 0.6;
}

/* Responsive tooltip adjustments */
@media (max-width: 768px) {
    .btn.disabled-no-permission::after {
        font-size: 11px;
        padding: 6px 10px;
        bottom: 120%;
        white-space: pre-wrap;
        max-width: 200px;
        text-align: center;
    }
=======
>>>>>>> 4a996a99
}<|MERGE_RESOLUTION|>--- conflicted
+++ resolved
@@ -712,10 +712,6 @@
         gap: 8px;
     }
 }
-<<<<<<< HEAD
-=======
-
->>>>>>> 4a996a99
 /* No CAC Button Styling */
 .no-cac-link {
     background: none;
@@ -834,7 +830,6 @@
     margin-left: 6px;
     text-transform: uppercase;
     letter-spacing: 0.5px;
-<<<<<<< HEAD
 }
 .permissions-list {
     max-height: 500px;
@@ -1295,6 +1290,124 @@
         max-width: 200px;
         text-align: center;
     }
-=======
->>>>>>> 4a996a99
+}
+
+/* No CAC Button Styling */
+.no-cac-link {
+    background: none;
+    border: none;
+    color: var(--accent-blue);
+    font-size: 0.9rem;
+    font-weight: 500;
+    text-decoration: underline;
+    cursor: pointer;
+    padding: 2px 4px;
+    margin-left: 8px;
+    transition: all 0.2s ease;
+}
+
+.no-cac-link:hover {
+    color: var(--accent-blue-dark);
+    transform: scale(1.02);
+}
+
+.no-cac-link:active {
+    transform: scale(0.98);
+}
+
+/* Manual Entry Modal Styling */
+.modal#manualEntryModal .modal-content {
+    max-width: 500px;
+    width: 90%;
+}
+
+.modal#manualEntryModal .form-section {
+    background: linear-gradient(135deg, var(--blue-alpha-light) 0%, var(--green-alpha-light) 100%);
+    border: 1px solid var(--blue-alpha-medium);
+    border-radius: 12px;
+    padding: 20px;
+    margin-bottom: 24px;
+    position: relative;
+    overflow: hidden;
+}
+
+.modal#manualEntryModal .form-section::before {
+    content: "";
+    position: absolute;
+    top: 0;
+    left: 0;
+    right: 0;
+    height: 3px;
+    background: linear-gradient(90deg, var(--accent-blue) 0%, var(--accent-green) 100%);
+}
+
+.modal#manualEntryModal .form-section h3 {
+    color: var(--primary-color);
+    font-weight: 700;
+    font-size: 1.1rem;
+    margin-bottom: 16px;
+    display: flex;
+    align-items: center;
+    gap: 8px;
+}
+
+.modal#manualEntryModal .form-section h3::before {
+    content: "👤";
+    font-size: 1rem;
+}
+
+.modal#manualEntryModal .form-group {
+    margin-bottom: 16px;
+}
+
+.modal#manualEntryModal .form-group label {
+    display: block;
+    margin-bottom: 6px;
+    color: var(--text-primary);
+    font-weight: 600;
+    font-size: 0.9rem;
+}
+
+.modal#manualEntryModal input {
+    width: 100%;
+    padding: 10px 12px;
+    border: 2px solid var(--border-color);
+    border-radius: 6px;
+    background: var(--background-secondary);
+    color: var(--text-primary);
+    font-size: 0.9rem;
+    transition: all 0.3s ease;
+}
+
+.modal#manualEntryModal input:focus {
+    border-color: var(--accent-blue);
+    box-shadow: var(--shadow-focus-blue);
+    background: var(--color-white);
+    outline: none;
+}
+
+.modal#manualEntryModal input:required {
+    border-left: 3px solid var(--accent-orange);
+}
+
+.modal#manualEntryModal input:required:valid {
+    border-left: 3px solid var(--accent-green);
+}
+
+/* Manual Entry Tag Styling */
+.soldier-chip.manual-entry {
+    border-left: 4px solid var(--accent-orange);
+    background: linear-gradient(135deg, var(--orange-alpha-light) 0%, var(--background-secondary) 100%);
+}
+
+.soldier-chip.manual-entry .manual-tag {
+    background: var(--accent-orange);
+    color: var(--color-white);
+    font-size: 10px;
+    font-weight: 600;
+    padding: 2px 6px;
+    border-radius: 8px;
+    margin-left: 6px;
+    text-transform: uppercase;
+    letter-spacing: 0.5px;
 }